--- conflicted
+++ resolved
@@ -423,12 +423,9 @@
 const [bar, setBar] = createSignal();
 X.createFoo(() => bar());
 
-<<<<<<< HEAD
-=======
 const [bar, setBar] = createSignal();
 X.Y.createFoo(() => bar());
 
->>>>>>> d4cd5861
 const [signal, setSignal] = createSignal(1);
 const element = document.getElementById("id");
 element.addEventListener(
@@ -515,15 +512,6 @@
   color: ${(props) => props.color};
 `;
 
-<<<<<<< HEAD
-createCss`color: ${props.color}`;
-
-styled.createCss`
-  color: ${props.color};
-`;
-
-=======
->>>>>>> d4cd5861
 function Component() {
   let canvas;
   return <canvas ref={canvas} />;
@@ -600,5 +588,5 @@
   "bubble up" forever, though; as soon as you reach a scope where one
   contained reactive primitive was declared, the current function should
   match a tracked scope that expects a function.
-- This rule ignores object and class methods completely. Solid is based on
-  functions/closures only, and it's uncommon to see methods in Solid code.+- This rule ignores classes. Solid is based on functions/closures only, and 
+  it's uncommon to see classes with reactivity in Solid code.