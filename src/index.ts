--- conflicted
+++ resolved
@@ -80,13 +80,10 @@
         "solid/self-closing-comp": 1,
         // handled by Solid compiler, opt-in style suggestion
         "solid/prefer-show": 0,
-<<<<<<< HEAD
+        // only necessary for resource-constrained environments
+        "solid/no-proxy-apis": 0,
         // deprecated
         "solid/prefer-classlist": 0,
-=======
-        // only necessary for resource-constrained environments
-        "solid/no-proxy-apis": 0,
->>>>>>> c20c14c2
       },
     },
     typescript: {
@@ -118,13 +115,10 @@
         "solid/no-unknown-namespaces": 0,
         // handled by Solid compiler, opt-in style suggestion
         "solid/prefer-show": 0,
-<<<<<<< HEAD
+        // only necessary for resource-constrained environments
+        "solid/no-proxy-apis": 0,
         // deprecated
         "solid/prefer-classlist": 0,
-=======
-        // only necessary for resource-constrained environments
-        "solid/no-proxy-apis": 0,
->>>>>>> c20c14c2
       },
     },
   },
